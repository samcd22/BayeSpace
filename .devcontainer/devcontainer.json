--- conflicted
+++ resolved
@@ -1,4 +1,3 @@
-<<<<<<< HEAD
 {
     "image": "bayesian_inference_tool",
     "mounts": [
@@ -16,23 +15,4 @@
             ]
         }
     }
-=======
-{
-    "image": "bayesian_inference_tool",
-    "mounts": [
-        "source=${localWorkspaceFolder}/data,target=/PhD_project/data,type=bind,consistency=cached",
-        "source=${localWorkspaceFolder}/results,target=/PhD_project/results,type=bind,consistency=cached",
-        "source=${localWorkspaceFolder}/.devcontainer,target=/PhD_project/.devcontainer,type=bind,consistency=cached",
-        "source=${localWorkspaceFolder}/Dockerfile,target=/PhD_project/Dockerfile,type=bind,consistency=cached"
-    ],
-    "workspaceFolder": "/PhD_project",
-    "customizations": {
-        "vscode": {
-            "extensions": [
-                "ms-toolsai.jupyter",
-                "ms-python.python"
-            ]
-        }
-    }
->>>>>>> 28f15ac5
 }